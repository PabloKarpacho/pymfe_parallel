"""Module dedicated to framework testing."""
import pytest
import typing as t

import numpy as np
import sklearn.tree

from pymfe import _internal
from pymfe.mfe import MFE
from . import utils

GNAME = "framework-testing"


<<<<<<< HEAD
def summary_exception(values: np.ndarray, raise_exception: bool = False) -> int:
=======
def summary_exception(
    values: np.ndarray, raise_exception: bool = False
) -> int:
>>>>>>> 9591de29
    """Returns the length of ``values`` or raise a ValueError exception."""
    if raise_exception:
        raise ValueError("Summary exception raised.")

    return len(values)


<<<<<<< HEAD
def summary_memory_error(values: np.ndarray, raise_mem_err: bool = False) -> int:
=======
def summary_memory_error(
    values: np.ndarray, raise_mem_err: bool = False
) -> int:
>>>>>>> 9591de29
    """Returns the length of ``values`` or raise a MemoryError exception."""
    if raise_mem_err:
        utils.raise_memory_error()

    return len(values)


class MFETestClass:
    """Some generic methods for testing the MFE Framework."""

    @classmethod
    def postprocess_return_none(cls, **kwargs) -> None:
        """Postprocess: return None."""
        return None

    @classmethod
    def postprocess_return_new_feature(
        cls, number_of_lists: int = 3, **kwargs
    ) -> t.Tuple[t.List, t.List, t.List]:
        """Postprocess: return Tuple of lists."""
        return tuple(["test_value"] for _ in range(number_of_lists))

    @classmethod
    def postprocess_raise_exception(
        cls, raise_exception: bool = False, **kwargs
    ) -> None:
        """Posprocess: raise exception."""
        if raise_exception:
            raise ValueError("Expected exception (postprocess).")

        return None

    @classmethod
    def postprocess_memory_error(
        cls, raise_mem_err: bool = False, **kwargs
    ) -> t.Optional[np.ndarray]:
        """Posprocess: memory error."""
        if raise_mem_err:
            return utils.raise_memory_error()

    @classmethod
    def precompute_return_empty(cls, **kwargs) -> t.Dict[str, t.Any]:
        """Precompute: return empty dictionary."""
        precomp_vals = {}

        return precomp_vals

    @classmethod
    def precompute_return_something(cls, **kwargs) -> t.Dict[str, t.Any]:
        """Precompute: return empty dictionary."""
        precomp_vals = {
            "test_param_1": 0,
            "test_param_2": "euclidean",
            "test_param_3": list,
            "test_param_4": abs,
        }

        return precomp_vals

    @classmethod
    def precompute_raise_exception(
        cls, raise_exception: bool = False, **kwargs
    ) -> t.Dict[str, t.Any]:
        """Precompute: raise exception."""
        precomp_vals = {}

        if raise_exception:
            raise ValueError("Expected exception (precompute).")

        return precomp_vals

    @classmethod
<<<<<<< HEAD
    def precompute_memory_error(cls, raise_mem_err: bool = False, **kwargs) -> None:
=======
    def precompute_memory_error(
        cls, raise_mem_err: bool = False, **kwargs
    ) -> None:
>>>>>>> 9591de29
        """Precompute: memory error."""
        precomp_vals = {}

        if raise_mem_err:
            precomp_vals["huge_array"] = utils.raise_memory_error()

        return precomp_vals

    @classmethod
    def ft_valid_number(cls, X: np.ndarray, y: np.ndarray) -> float:
        """Metafeature: float type."""
        return 0.0

    @classmethod
    def ft_valid_array(cls, X: np.ndarray, y: np.ndarray) -> np.ndarray:
        """Metafeature: float type."""
        return np.zeros(5)

    @classmethod
    def ft_raise_exception(
        cls, X: np.ndarray, y: np.ndarray, raise_exception: False
    ) -> float:
        """Metafeature: float type."""
        if raise_exception:
            raise ValueError("Expected exception (feature).")

        return -1.0

    @classmethod
<<<<<<< HEAD
    def ft_memory_error(cls, raise_mem_err: bool = False, **kwargs) -> np.ndarray:
=======
    def ft_memory_error(
        cls, raise_mem_err: bool = False, **kwargs
    ) -> np.ndarray:
>>>>>>> 9591de29
        """Metafeature: memory error."""
        if raise_mem_err:
            return utils.raise_memory_error()

        return np.array([1, 2, 3])


class TestArchitecture:
    """Tests for the framework architecture."""

    def test_summary_valid1(self):
        vals = np.arange(5)

<<<<<<< HEAD
        res = _internal.summarize(features=vals, callable_sum=summary_exception)
=======
        res = _internal.summarize(
            features=vals, callable_sum=summary_exception
        )
>>>>>>> 9591de29

        assert res == len(vals)

    def test_summary_valid2(self):
        vals = np.arange(5)

<<<<<<< HEAD
        res = _internal.summarize(features=vals, callable_sum=summary_memory_error)
=======
        res = _internal.summarize(
            features=vals, callable_sum=summary_memory_error
        )
>>>>>>> 9591de29

        assert res == len(vals)

    def test_summary_invalid1(self):
        res = _internal.summarize(
            features=np.arange(5),
            callable_sum=summary_exception,
            callable_args={"raise_exception": True},
        )

        assert np.isnan(res)

    def test_summary_invalid2(self):
        res = _internal.summarize(
            features=np.arange(5),
            callable_sum=summary_memory_error,
            callable_args={"raise_mem_err": True},
        )

        assert np.isnan(res)

    def test_postprocessing_valid(self):
        """Test valid postprocessing and its automatic detection."""
        results = [], [], []

        _internal.post_processing(
            results=results, groups=tuple(), custom_class_=MFETestClass
        )

        assert all(map(lambda l: len(l) > 0, results))

    def test_preprocessing_valid(self):
        """Test valid precomputation and its automatic detection."""
        precomp_args = _internal.process_precomp_groups(
            precomp_groups=tuple(), groups=tuple(), custom_class_=MFETestClass
        )

        assert len(precomp_args) > 0

    def test_feature_detection(self):
        """Test automatic dectection of metafeature extraction method."""
        name, mtd, groups = _internal.process_features(
            features="all",
            groups=tuple(),
            suppress_warnings=True,
            custom_class_=MFETestClass,
        )

        assert len(name) == 4 and len(mtd) == 4 and len(groups) == 1

    def test_get_groups(self):
        model = MFE()
        res = model.valid_groups()
        assert len(res) == len(_internal.VALID_GROUPS) and not set(
            res
        ).symmetric_difference(_internal.VALID_GROUPS)

    def test_metafeature_description(self):
        desc, _ = MFE.metafeature_description(print_table=False)
        groups = [d[0] for d in desc]
        assert len(set(groups)) == len(_internal.VALID_GROUPS)

        desc, _ = MFE.metafeature_description(
            sort_by_group=True,
            sort_by_mtf=True,
            print_table=False,
            include_references=True,
        )
        mtf = [d[1] for d in desc]
        assert mtf[1][0] < mtf[-1][0]

        desc = MFE.metafeature_description()
        assert desc is None

    def test_metafeature_description_exceptions(self):
        """Test metafeature description exceptions"""
        with pytest.raises(TypeError):
            MFE.metafeature_description(print_table="False")

        with pytest.raises(TypeError):
            MFE.metafeature_description(sort_by_mtf=1)

        with pytest.raises(TypeError):
            MFE.metafeature_description(sort_by_group=[True])

    def test_default_alias_groups(self):
        model = MFE(groups="default")
        res = model.valid_groups()
        assert len(res) == len(_internal.VALID_GROUPS) and not set(
            res
        ).symmetric_difference(_internal.VALID_GROUPS)

        model = MFE(groups=["default"])
        res = model.valid_groups()
        assert len(res) == len(_internal.VALID_GROUPS) and not set(
            res
        ).symmetric_difference(_internal.VALID_GROUPS)

        model = MFE(groups=["general", "default"])
        res = model.valid_groups()
        assert len(res) == len(_internal.VALID_GROUPS) and not set(
            res
        ).symmetric_difference(_internal.VALID_GROUPS)

    @pytest.mark.parametrize(
        "groups, summary",
        [
            ("statistical", "all"),
            ("general", "all"),
            ("landmarking", "all"),
            ("relative", "all"),
            ("model-based", "all"),
            ("info-theory", "all"),
            ("statistical", ("mean", "sd")),
            ("general", ("mean", "sd")),
            ("landmarking", ("mean", "sd")),
            ("model-based", ("mean", "sd")),
            ("general", ("mean", "histogram")),
            ("landmarking", ("mean", "histogram")),
            ("model-based", ("mean", "histogram")),
            ("general", ("quantiles", "histogram")),
            ("landmarking", ("quantiles", "histogram")),
            ("model-based", ("quantiles", "histogram")),
            (["general", "relative"], ("mean", "sd")),
            (["general", "relative"], ("quantiles", "histogram")),
            (["landmarking", "relative"], ("mean", "sd")),
            (["landmarking", "relative"], ("quantiles", "histogram")),
            (["statistical", "landmarking", "relative"], ("mean", "sd")),
            ("all", "all"),
        ],
    )
    def test_extract_metafeature_names_supervised(self, groups, summary):
        """Test .extract_metafeature_names method."""
        X, y = utils.load_xy(0)

        mfe = MFE(groups=groups, summary=summary)

        mtf_names_1 = mfe.extract_metafeature_names(supervised=True)
        mtf_names_2 = mfe.fit(X.values, y.values).extract(
            suppress_warnings=True
        )[0]

        assert mtf_names_1 == tuple(mtf_names_2)

    @pytest.mark.parametrize(
        "groups, summary",
        [
            ("statistical", "all"),
            ("general", "all"),
            ("landmarking", "all"),
            ("relative", "all"),
            ("model-based", "all"),
            ("info-theory", "all"),
            ("statistical", ("mean", "sd")),
            ("general", ("mean", "sd")),
            ("landmarking", ("mean", "sd")),
            ("model-based", ("mean", "sd")),
            ("general", ("mean", "histogram")),
            ("landmarking", ("mean", "histogram")),
            ("model-based", ("mean", "histogram")),
            ("general", ("quantiles", "histogram")),
            ("landmarking", ("quantiles", "histogram")),
            ("model-based", ("quantiles", "histogram")),
            (["general", "relative"], ("mean", "sd")),
            (["general", "relative"], ("quantiles", "histogram")),
            (["landmarking", "relative"], ("mean", "sd")),
            (["landmarking", "relative"], ("quantiles", "histogram")),
            (["statistical", "landmarking", "relative"], ("mean", "sd")),
            ("all", "all"),
        ],
    )
    def test_extract_metafeature_names_unsupervised_01(self, groups, summary):
        """Test .extract_metafeature_names method."""
        X, _ = utils.load_xy(0)

        mfe = MFE(groups=groups, summary=summary)

        mtf_names_1 = mfe.extract_metafeature_names(supervised=False)
        mtf_names_2 = mfe.fit(X.values).extract(suppress_warnings=True)[0]

        assert mtf_names_1 == tuple(mtf_names_2)

    @pytest.mark.parametrize(
        "groups, summary",
        [
            ("general", "all"),
            ("statistical", ("mean", "sd")),
            (["general", "relative"], ("mean", "sd")),
            (["general", "relative"], ("quantiles", "histogram")),
            (["landmarking", "relative"], ("mean", "sd")),
            (["landmarking", "relative"], ("quantiles", "histogram")),
            (["statistical", "landmarking", "relative"], ("mean", "sd")),
            ("all", "all"),
        ],
    )
    def test_extract_metafeature_names_unsupervised_02(self, groups, summary):
        """Test .extract_metafeature_names method."""
        X, _ = utils.load_xy(0)

        mfe = MFE(groups=groups, summary=summary)

        mtf_names_1 = mfe.fit(X.values).extract(suppress_warnings=True)[0]
        # Note: by default, .extract_metafeature_names should check wether
        # 'y' was fitted or not if .fit was called before. Therefore, here,
        # supervised=True is expected to be ignored and behave like
        # supervised=False.
        mtf_names_2 = mfe.extract_metafeature_names(supervised=True)
        mtf_names_3 = mfe.extract_metafeature_names(supervised=False)

        assert tuple(mtf_names_1) == mtf_names_2 == mtf_names_3

    @pytest.mark.parametrize(
        "groups",
        [
            "statistical",
            "general",
            "landmarking",
            "relative",
            "model-based",
            "info-theory",
            ("statistical", "landmarking"),
            ("landmarking", "relative"),
            ("general", "model-based", "statistical"),
            ("statistical", "statistical"),
        ],
    )
    def test_parse_valid_metafeatures(self, groups):
        """Check the length of valid metafeatures per group."""
        X, y = utils.load_xy(0)

<<<<<<< HEAD
        mfe = MFE(groups="all", summary=None, lm_sample_frac=0.5, random_state=1234)
=======
        mfe = MFE(
            groups="all", summary=None, lm_sample_frac=0.5, random_state=1234
        )
>>>>>>> 9591de29

        mfe.fit(X.values, y.values)

        res = mfe.extract()

        target_mtf = mfe.valid_metafeatures(groups=groups)
        names, _ = mfe.parse_by_group(groups, res)

        assert not set(names).symmetric_difference(target_mtf)

    def test_no_cat_transformation(self):
        X, y = utils.load_xy(1)
        mfe = MFE()
        mfe.fit(X.values, y.values, transform_cat=None)
        assert mfe._custom_args_ft["N"].size == 0

    def test_gray_encoding_missing_value(self):
        X, y = utils.load_xy(1)
        mfe = MFE()

        X = np.copy(X.values)
        y = y.values

        X[5, 0] = np.nan

        with pytest.raises(ValueError):
            mfe.fit(X, y, transform_cat="gray")

    def test_one_hot_encoding_01(self):
        X, y = utils.load_xy(1)
        mfe = MFE()
        mfe.fit(X.values, y.values, transform_cat="one-hot")

        exp_value = np.sum([np.unique(attr).size - 1 for attr in X.values.T])

        assert mfe._custom_args_ft["N"].shape[1] == exp_value

    def test_one_hot_encoding_02(self):
        X, y = utils.load_xy(1)
        mfe = MFE()
        mfe.fit(X.values, y.values, transform_cat="one-hot-full")

        exp_value = np.sum([np.unique(attr).size for attr in X.values.T])

        assert mfe._custom_args_ft["N"].shape[1] == exp_value

    def test_one_hot_encoding_03(self):
        X, y = utils.load_xy(2)
        mfe = MFE()
        mfe.fit(X.values, y.values, transform_cat="one-hot")

        exp_value = X.values.shape[1]

        assert mfe._custom_args_ft["N"].shape[1] == exp_value

    def test_one_hot_encoding_04(self):
        X, y = utils.load_xy(2)
        mfe = MFE()

        X = np.hstack((X.values, np.ones((y.size, 1), dtype=str)))
        y = y.values

        with pytest.raises(ValueError):
            mfe.fit(X=X, y=y, transform_cat="one-hot")

    @pytest.mark.parametrize("confidence", (0.95, 0.99))
    def test_extract_with_confidence(self, confidence):
        X, y = utils.load_xy(2)

        mtf_names, mtf_vals, mtf_conf_int = (
<<<<<<< HEAD
            MFE(groups="all", features=["mean", "best_node", "sil"], random_state=1234)
            .fit(X=X.values, y=y.values, precomp_groups=None)
            .extract_with_confidence(sample_num=64, confidence=confidence, verbose=0)
=======
            MFE(
                groups="all",
                features=["mean", "best_node", "sil"],
                random_state=1234,
            )
            .fit(X=X.values, y=y.values, precomp_groups=None)
            .extract_with_confidence(
                sample_num=64,
                return_avg_val=False,
                confidence=confidence,
                verbose=0,
            )
>>>>>>> 9591de29
        )

        in_range = np.zeros(len(mtf_names), dtype=bool)

        for mtf_ind, cur_mtf_vals in enumerate(mtf_vals):
            int_low, int_high = mtf_conf_int[mtf_ind, :]
<<<<<<< HEAD
            in_range[mtf_ind] = np.logical_and(
                int_low <= cur_mtf_vals, cur_mtf_vals <= int_high
            )
=======
            in_range_prop[mtf_ind] = np.sum(
                np.logical_and(
                    int_low <= cur_mtf_vals, cur_mtf_vals <= int_high
                )
            ) / len(cur_mtf_vals)
>>>>>>> 9591de29

        assert np.all(in_range)

    def test_extract_with_confidence_invalid1(self):
        with pytest.raises(TypeError):
            MFE().extract_with_confidence()

    def test_extract_with_confidence_invalid2(self):
        X, y = utils.load_xy(2)

        with pytest.raises(ValueError):
<<<<<<< HEAD
            MFE().fit(X.values, y.values).extract_with_confidence(confidence=-0.0001)
=======
            MFE().fit(X.values, y.values).extract_with_confidence(
                confidence=-0.0001
            )
>>>>>>> 9591de29

    def test_extract_with_confidence_invalid3(self):
        X, y = utils.load_xy(2)

        with pytest.raises(ValueError):
<<<<<<< HEAD
            MFE().fit(X.values, y.values).extract_with_confidence(confidence=1.0001)
=======
            MFE().fit(X.values, y.values).extract_with_confidence(
                confidence=1.0001
            )
>>>>>>> 9591de29

    def test_extract_with_confidence_time(self):
        X, y = utils.load_xy(2)

        res = (
            MFE(features=["mean", "nr_inst", "unknown"], measure_time="avg")
            .fit(X=X.values, y=y.values)
<<<<<<< HEAD
            .extract_with_confidence(sample_num=3)
=======
            .extract_with_confidence(
                sample_num=3, return_avg_val=return_avg_val
            )
>>>>>>> 9591de29
        )

        mtf_names, mtf_vals, mtf_time, mtf_conf_int = res

<<<<<<< HEAD
        assert len(mtf_names) == len(mtf_vals) == len(mtf_time) == len(mtf_conf_int)
=======
        assert (
            len(mtf_names)
            == len(mtf_vals)
            == len(mtf_time)
            == len(mtf_conf_int)
        )
>>>>>>> 9591de29

    def test_extract_with_confidence_multiple_conf_level(self):
        X, y = utils.load_xy(2)

        confidence = [0.8, 0.9, 0.7]

        mtf_conf_int = (
            MFE(features=["mean", "nr_inst", "unknown"])
            .fit(X=X.values, y=y.values)
            .extract_with_confidence(sample_num=2, confidence=confidence)[2]
        )

        assert 2 * len(confidence) == mtf_conf_int.shape[1]

    def test_extract_with_confidence_random_state1(self):
        X, y = utils.load_xy(2)

        _, mtf_vals_1, mtf_conf_int_1 = (
            MFE(features=["mean", "sd"], random_state=16)
            .fit(X=X.values, y=y.values)
            .extract_with_confidence(sample_num=3)
        )

        _, mtf_vals_2, mtf_conf_int_2 = (
            MFE(features=["mean", "sd"], random_state=16)
            .fit(X=X.values, y=y.values)
            .extract_with_confidence(sample_num=3)
        )

        assert np.allclose(mtf_vals_1, mtf_vals_2) and np.allclose(
            mtf_conf_int_1, mtf_conf_int_2
        )

    def test_extract_with_confidence_random_state2(self):
        X, y = utils.load_xy(2)

        _, mtf_vals_1, mtf_conf_int_1 = (
            MFE(features=["mean", "sd"], random_state=16)
            .fit(X=X.values, y=y.values)
            .extract_with_confidence(sample_num=3)
        )

        _, mtf_vals_2, mtf_conf_int_2 = (
            MFE(features=["mean", "sd"], random_state=17)
            .fit(X=X.values, y=y.values)
            .extract_with_confidence(sample_num=3)
        )

<<<<<<< HEAD
        assert np.allclose(mtf_vals_1, mtf_vals_2) and np.any(
=======
        assert np.any(~np.isclose(mtf_vals_1, mtf_vals_2)) and np.any(
>>>>>>> 9591de29
            ~np.isclose(mtf_conf_int_1, mtf_conf_int_2)
        )

    def test_extract_with_confidence_random_state3(self):
        X, y = utils.load_xy(2)

        np.random.seed(1234)
        _, mtf_vals_1, mtf_conf_int_1 = (
            MFE(features=["mean", "sd"])
            .fit(X=X.values, y=y.values)
            .extract_with_confidence(sample_num=3)
        )

        np.random.seed(1234)
        _, mtf_vals_2, mtf_conf_int_2 = (
            MFE(features=["mean", "sd"])
            .fit(X=X.values, y=y.values)
            .extract_with_confidence(sample_num=3)
        )

<<<<<<< HEAD
        assert np.allclose(mtf_vals_1, mtf_vals_2) and np.any(
=======
        assert np.any(~np.isclose(mtf_vals_1, mtf_vals_2)) and np.any(
>>>>>>> 9591de29
            ~np.isclose(mtf_conf_int_1, mtf_conf_int_2)
        )

    def test_extract_from_model(self):
        X, y = utils.load_xy(2)

        model = sklearn.tree.DecisionTreeClassifier(random_state=1234).fit(
            X.values, y.values
        )

        mtf_name, mtf_vals = MFE(random_state=1234).extract_from_model(model)

        extractor = MFE(groups="model-based", random_state=1234)
        extractor.fit(X=X.values, y=y.values, transform_num=False)
        mtf_name2, mtf_vals2 = extractor.extract()

<<<<<<< HEAD
        assert np.all(mtf_name == mtf_name2) and np.allclose(mtf_vals, mtf_vals2)
=======
        assert np.all(mtf_name == mtf_name2) and np.allclose(
            mtf_vals, mtf_vals2
        )
>>>>>>> 9591de29

    def test_extract_from_model_invalid1(self):
        X, y = utils.load_xy(2)

        model = sklearn.tree.DecisionTreeRegressor().fit(X.values, y.values)

        with pytest.raises(TypeError):
            MFE().extract_from_model(model)

    def test_extract_from_model_invalid2(self):
        X, y = utils.load_xy(2)

        model = sklearn.tree.DecisionTreeClassifier(random_state=1234).fit(
            X.values, y.values
        )

        with pytest.raises(KeyError):
            MFE().extract_from_model(model, arguments_fit={"dt_model": model})

    def test_extract_from_model_invalid3(self):
        model = sklearn.tree.DecisionTreeClassifier()

        with pytest.raises(RuntimeError):
            MFE().extract_from_model(model)

    def test_extract_from_model_invalid4(self):
        X, y = utils.load_xy(2)

        model = sklearn.tree.DecisionTreeClassifier().fit(X, y)

        with pytest.raises(ValueError):
            MFE(groups="general").extract_from_model(model)


class TestArchitectureWarnings:
    def test_feature_warning1(self):
        """Test exception handling of feature extraction."""
        name, mtd, groups = map(
            np.asarray,
            _internal.process_features(
                features="raise_exception",
                groups=tuple(),
                suppress_warnings=True,
                custom_class_=MFETestClass,
            ),
        )

        with pytest.warns(RuntimeWarning):
            _internal.get_feat_value(
                mtd_name=name[0],
                mtd_args={
                    "X": np.array([]),
                    "y": np.ndarray([]),
                    "raise_exception": True,
                },
                mtd_callable=mtd[0][1],
                suppress_warnings=False,
            )

    def test_feature_warning2(self):
        """Test memory error handling of feature extraction."""
        name, mtd, groups = map(
            np.asarray,
            _internal.process_features(
                features="memory_error",
                groups=tuple(),
                suppress_warnings=True,
                custom_class_=MFETestClass,
            ),
        )

        with pytest.warns(RuntimeWarning):
            _internal.get_feat_value(
                mtd_name=name[0],
                mtd_args={
                    "X": np.array([]),
                    "y": np.ndarray([]),
                    "raise_mem_err": True,
                },
                mtd_callable=mtd[0][1],
                suppress_warnings=False,
            )

    def test_mem_err_precompute(self):
        with pytest.warns(UserWarning):
            _internal.process_precomp_groups(
                precomp_groups=tuple(),
                groups=tuple(),
                custom_class_=MFETestClass,
                raise_mem_err=True,
            )

    def test_mem_err_postprocess(self):
        """Test memory error in postprocessing methods."""
        results = [], [], []

        with pytest.warns(UserWarning):
            _internal.post_processing(
                results=results,
                groups=tuple(),
                custom_class_=MFETestClass,
                raise_mem_err=True,
            )

    def test_postprocessing_invalid1(self):
        """Test exception handling in invalid postprocessing."""
        results = [], [], []

        with pytest.warns(UserWarning):
            _internal.post_processing(
                results=results,
                groups=tuple(),
                custom_class_=MFETestClass,
                raise_exception=True,
            )

    def test_postprocessing_invalid2(self):
        """Test incorrect return value in postprocessing methods."""
        results = [], [], []

        with pytest.warns(UserWarning):
            _internal.post_processing(
                results=results,
                groups=tuple(),
                custom_class_=MFETestClass,
                number_of_lists=2,
            )

    def test_preprocessing_invalid(self):
        """Test exception handling of precomputation."""
        with pytest.warns(UserWarning):
            _internal.process_precomp_groups(
                precomp_groups=tuple(),
                groups=tuple(),
                custom_class_=MFETestClass,
                raise_exception=True,
            )<|MERGE_RESOLUTION|>--- conflicted
+++ resolved
@@ -12,13 +12,9 @@
 GNAME = "framework-testing"
 
 
-<<<<<<< HEAD
-def summary_exception(values: np.ndarray, raise_exception: bool = False) -> int:
-=======
 def summary_exception(
     values: np.ndarray, raise_exception: bool = False
 ) -> int:
->>>>>>> 9591de29
     """Returns the length of ``values`` or raise a ValueError exception."""
     if raise_exception:
         raise ValueError("Summary exception raised.")
@@ -26,13 +22,9 @@
     return len(values)
 
 
-<<<<<<< HEAD
-def summary_memory_error(values: np.ndarray, raise_mem_err: bool = False) -> int:
-=======
 def summary_memory_error(
     values: np.ndarray, raise_mem_err: bool = False
 ) -> int:
->>>>>>> 9591de29
     """Returns the length of ``values`` or raise a MemoryError exception."""
     if raise_mem_err:
         utils.raise_memory_error()
@@ -105,13 +97,9 @@
         return precomp_vals
 
     @classmethod
-<<<<<<< HEAD
-    def precompute_memory_error(cls, raise_mem_err: bool = False, **kwargs) -> None:
-=======
     def precompute_memory_error(
         cls, raise_mem_err: bool = False, **kwargs
     ) -> None:
->>>>>>> 9591de29
         """Precompute: memory error."""
         precomp_vals = {}
 
@@ -141,13 +129,9 @@
         return -1.0
 
     @classmethod
-<<<<<<< HEAD
-    def ft_memory_error(cls, raise_mem_err: bool = False, **kwargs) -> np.ndarray:
-=======
     def ft_memory_error(
         cls, raise_mem_err: bool = False, **kwargs
     ) -> np.ndarray:
->>>>>>> 9591de29
         """Metafeature: memory error."""
         if raise_mem_err:
             return utils.raise_memory_error()
@@ -161,26 +145,18 @@
     def test_summary_valid1(self):
         vals = np.arange(5)
 
-<<<<<<< HEAD
-        res = _internal.summarize(features=vals, callable_sum=summary_exception)
-=======
         res = _internal.summarize(
             features=vals, callable_sum=summary_exception
         )
->>>>>>> 9591de29
 
         assert res == len(vals)
 
     def test_summary_valid2(self):
         vals = np.arange(5)
 
-<<<<<<< HEAD
-        res = _internal.summarize(features=vals, callable_sum=summary_memory_error)
-=======
         res = _internal.summarize(
             features=vals, callable_sum=summary_memory_error
         )
->>>>>>> 9591de29
 
         assert res == len(vals)
 
@@ -411,13 +387,9 @@
         """Check the length of valid metafeatures per group."""
         X, y = utils.load_xy(0)
 
-<<<<<<< HEAD
-        mfe = MFE(groups="all", summary=None, lm_sample_frac=0.5, random_state=1234)
-=======
         mfe = MFE(
             groups="all", summary=None, lm_sample_frac=0.5, random_state=1234
         )
->>>>>>> 9591de29
 
         mfe.fit(X.values, y.values)
 
@@ -488,41 +460,18 @@
         X, y = utils.load_xy(2)
 
         mtf_names, mtf_vals, mtf_conf_int = (
-<<<<<<< HEAD
             MFE(groups="all", features=["mean", "best_node", "sil"], random_state=1234)
             .fit(X=X.values, y=y.values, precomp_groups=None)
             .extract_with_confidence(sample_num=64, confidence=confidence, verbose=0)
-=======
-            MFE(
-                groups="all",
-                features=["mean", "best_node", "sil"],
-                random_state=1234,
-            )
-            .fit(X=X.values, y=y.values, precomp_groups=None)
-            .extract_with_confidence(
-                sample_num=64,
-                return_avg_val=False,
-                confidence=confidence,
-                verbose=0,
-            )
->>>>>>> 9591de29
         )
 
         in_range = np.zeros(len(mtf_names), dtype=bool)
 
         for mtf_ind, cur_mtf_vals in enumerate(mtf_vals):
             int_low, int_high = mtf_conf_int[mtf_ind, :]
-<<<<<<< HEAD
             in_range[mtf_ind] = np.logical_and(
                 int_low <= cur_mtf_vals, cur_mtf_vals <= int_high
             )
-=======
-            in_range_prop[mtf_ind] = np.sum(
-                np.logical_and(
-                    int_low <= cur_mtf_vals, cur_mtf_vals <= int_high
-                )
-            ) / len(cur_mtf_vals)
->>>>>>> 9591de29
 
         assert np.all(in_range)
 
@@ -534,25 +483,13 @@
         X, y = utils.load_xy(2)
 
         with pytest.raises(ValueError):
-<<<<<<< HEAD
             MFE().fit(X.values, y.values).extract_with_confidence(confidence=-0.0001)
-=======
-            MFE().fit(X.values, y.values).extract_with_confidence(
-                confidence=-0.0001
-            )
->>>>>>> 9591de29
 
     def test_extract_with_confidence_invalid3(self):
         X, y = utils.load_xy(2)
 
         with pytest.raises(ValueError):
-<<<<<<< HEAD
             MFE().fit(X.values, y.values).extract_with_confidence(confidence=1.0001)
-=======
-            MFE().fit(X.values, y.values).extract_with_confidence(
-                confidence=1.0001
-            )
->>>>>>> 9591de29
 
     def test_extract_with_confidence_time(self):
         X, y = utils.load_xy(2)
@@ -560,27 +497,12 @@
         res = (
             MFE(features=["mean", "nr_inst", "unknown"], measure_time="avg")
             .fit(X=X.values, y=y.values)
-<<<<<<< HEAD
             .extract_with_confidence(sample_num=3)
-=======
-            .extract_with_confidence(
-                sample_num=3, return_avg_val=return_avg_val
-            )
->>>>>>> 9591de29
         )
 
         mtf_names, mtf_vals, mtf_time, mtf_conf_int = res
 
-<<<<<<< HEAD
         assert len(mtf_names) == len(mtf_vals) == len(mtf_time) == len(mtf_conf_int)
-=======
-        assert (
-            len(mtf_names)
-            == len(mtf_vals)
-            == len(mtf_time)
-            == len(mtf_conf_int)
-        )
->>>>>>> 9591de29
 
     def test_extract_with_confidence_multiple_conf_level(self):
         X, y = utils.load_xy(2)
@@ -629,11 +551,7 @@
             .extract_with_confidence(sample_num=3)
         )
 
-<<<<<<< HEAD
         assert np.allclose(mtf_vals_1, mtf_vals_2) and np.any(
-=======
-        assert np.any(~np.isclose(mtf_vals_1, mtf_vals_2)) and np.any(
->>>>>>> 9591de29
             ~np.isclose(mtf_conf_int_1, mtf_conf_int_2)
         )
 
@@ -654,11 +572,7 @@
             .extract_with_confidence(sample_num=3)
         )
 
-<<<<<<< HEAD
         assert np.allclose(mtf_vals_1, mtf_vals_2) and np.any(
-=======
-        assert np.any(~np.isclose(mtf_vals_1, mtf_vals_2)) and np.any(
->>>>>>> 9591de29
             ~np.isclose(mtf_conf_int_1, mtf_conf_int_2)
         )
 
@@ -675,13 +589,7 @@
         extractor.fit(X=X.values, y=y.values, transform_num=False)
         mtf_name2, mtf_vals2 = extractor.extract()
 
-<<<<<<< HEAD
         assert np.all(mtf_name == mtf_name2) and np.allclose(mtf_vals, mtf_vals2)
-=======
-        assert np.all(mtf_name == mtf_name2) and np.allclose(
-            mtf_vals, mtf_vals2
-        )
->>>>>>> 9591de29
 
     def test_extract_from_model_invalid1(self):
         X, y = utils.load_xy(2)
